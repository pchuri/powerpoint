import os
import logging
import aiohttp
import asyncio

from PIL import Image
from io import BytesIO
from openai import AsyncOpenAI

logger = logging.getLogger('vision_manager')

class VisionManager:
<<<<<<< HEAD
    
    def generate_and_save_image(self, prompt: str, output_path: str) -> str:
        """Generate an image using OpenAI DALL-E 3 and save it to the specified path."""

=======

    async def generate_and_save_image(self, prompt: str, output_path: str) -> str:
        """
        Generate an image using OpenAI DALL-E 3 and save it to the specified path.
        
        Args:
            prompt: Text description of the image to generate
            output_path: Path where the generated image should be saved
            
        Returns:
            The path to the saved image
            
        Raises:
            ValueError: If API key is missing or any step in the process fails
        """
        logger.info(f"Generating image for prompt: '{prompt[:50]}...' (truncated)")
        
        # Validate API key
>>>>>>> 7e23c3ea
        api_key = os.environ.get('OPENAI_API_KEY')
        if not api_key:
            logger.error("OPENAI_API_KEY environment variable not set")
            raise ValueError("OPENAI_API_KEY environment variable not set.")

        # Create AsyncOpenAI client
        client = AsyncOpenAI(api_key=api_key)

        try:
            # Generate the image using DALL-E 3
<<<<<<< HEAD
            response = client.images.generate(
                model="dall-e-3",
=======
            logger.debug("Sending request to OpenAI API")
            response = await client.images.generate(
>>>>>>> 7e23c3ea
                prompt=prompt,
                n=1,
                size="1024x1024"
            )
            
            image_url = response.data[0].url
            logger.debug(f"Image generated successfully, URL received")
            
        except Exception as e:
            logger.error(f"Failed to generate image: {str(e)}")
            raise ValueError(f"Failed to generate image: {str(e)}")

        # Download the image asynchronously
        try:
            async with aiohttp.ClientSession() as session:
                logger.debug(f"Downloading image from URL")
                async with session.get(image_url) as response:
                    if response.status != 200:
                        error_msg = f"Failed to download generated image: HTTP {response.status}"
                        logger.error(error_msg)
                        raise ValueError(error_msg)
                    
                    image_data = await response.read()
                    logger.debug(f"Image downloaded successfully: {len(image_data)} bytes")
                    
        except aiohttp.ClientError as e:
            logger.error(f"Network error downloading image: {str(e)}")
            raise ValueError(f"Network error downloading image: {str(e)}")

        # Save the image
        try:
            # Ensure the save directory exists
<<<<<<< HEAD
            os.makedirs(os.path.dirname(output_path), exist_ok=True)
            # Save the image
=======
            directory = os.path.dirname(output_path)
            if directory:
                logger.debug(f"Creating directory if needed: {directory}")
                os.makedirs(directory, exist_ok=True)
                
            # Process and save the image
            logger.debug(f"Processing and saving image to: {output_path}")
            image = Image.open(BytesIO(image_data))
>>>>>>> 7e23c3ea
            image.save(output_path)
            logger.info(f"Image successfully saved to: {output_path}")
            
        except OSError as e:
            logger.error(f"Failed to create directory or save image: {str(e)}")
            raise ValueError(f"Failed to save image to {output_path}: {str(e)}")
        except Exception as e:
            logger.error(f"Unexpected error saving image: {str(e)}")
            raise ValueError(f"Error processing image: {str(e)}")

        return output_path<|MERGE_RESOLUTION|>--- conflicted
+++ resolved
@@ -10,12 +10,6 @@
 logger = logging.getLogger('vision_manager')
 
 class VisionManager:
-<<<<<<< HEAD
-    
-    def generate_and_save_image(self, prompt: str, output_path: str) -> str:
-        """Generate an image using OpenAI DALL-E 3 and save it to the specified path."""
-
-=======
 
     async def generate_and_save_image(self, prompt: str, output_path: str) -> str:
         """
@@ -34,7 +28,6 @@
         logger.info(f"Generating image for prompt: '{prompt[:50]}...' (truncated)")
         
         # Validate API key
->>>>>>> 7e23c3ea
         api_key = os.environ.get('OPENAI_API_KEY')
         if not api_key:
             logger.error("OPENAI_API_KEY environment variable not set")
@@ -45,13 +38,8 @@
 
         try:
             # Generate the image using DALL-E 3
-<<<<<<< HEAD
-            response = client.images.generate(
-                model="dall-e-3",
-=======
             logger.debug("Sending request to OpenAI API")
             response = await client.images.generate(
->>>>>>> 7e23c3ea
                 prompt=prompt,
                 n=1,
                 size="1024x1024"
@@ -84,10 +72,6 @@
         # Save the image
         try:
             # Ensure the save directory exists
-<<<<<<< HEAD
-            os.makedirs(os.path.dirname(output_path), exist_ok=True)
-            # Save the image
-=======
             directory = os.path.dirname(output_path)
             if directory:
                 logger.debug(f"Creating directory if needed: {directory}")
@@ -96,7 +80,6 @@
             # Process and save the image
             logger.debug(f"Processing and saving image to: {output_path}")
             image = Image.open(BytesIO(image_data))
->>>>>>> 7e23c3ea
             image.save(output_path)
             logger.info(f"Image successfully saved to: {output_path}")
             
